--- conflicted
+++ resolved
@@ -500,11 +500,6 @@
         Fixed bug where an iterable default was iterated over instead of being
         returned when an object path wasn't found.
     """
-<<<<<<< HEAD
-    for key in to_path(path):
-        obj = get_item(obj, key, default=default)
-        if obj is None:
-=======
     if default is NoValue:
         # When NoValue given for default, then this method will raise if path
         # is not present in obj.
@@ -515,13 +510,12 @@
         # exit early from the loop and not mistakenly iterate over the default.
         sentinel = object()
 
-    for key in path_keys(path):
+    for key in to_path(path):
         obj = get_item(obj, key, default=sentinel)
 
         if obj is sentinel:
             # Path doesn't exist so set return obj to the default.
             obj = default
->>>>>>> 2eb8e01c
             break
 
     return obj
